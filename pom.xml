<?xml version="1.0" encoding="UTF-8"?>
<project xmlns="http://maven.apache.org/POM/4.0.0"
         xmlns:xsi="http://www.w3.org/2001/XMLSchema-instance"
         xsi:schemaLocation="http://maven.apache.org/POM/4.0.0 http://maven.apache.org/maven-v4_0_0.xsd">
    <modelVersion>4.0.0</modelVersion>

    <prerequisites>
        <maven>3.0.3</maven>
    </prerequisites>

    <groupId>org.eclipse.gemini.blueprint</groupId>
    <artifactId>gemini-blueprint</artifactId>
    <!-- Note: When updating the version, ensure it is a valid OSGi version -->
    <version>2.0.0.BUILD-SNAPSHOT</version>
    <packaging>pom</packaging>
    <name>Gemini Blueprint</name>
    <url>http://www.eclipse.org/gemini/blueprint/</url>
    <properties>
        <!-- Source file encoding -->
        <project.build.sourceEncoding>UTF-8</project.build.sourceEncoding>

        <!-- Spring version -->
        <spring.maven.artifact.version>3.1.1.RELEASE</spring.maven.artifact.version>
        <spring.base.version>3.0.0</spring.base.version>

        <symName.prefix>org.eclipse.gemini.blueprint</symName.prefix>
        <spring.osgi.symbolic.name>${project.groupId}.${project.artifactId}</spring.osgi.symbolic.name>

        <spring.osgi.license.loc>..</spring.osgi.license.loc>

        <!-- other properties -->
        <slf4j.version>1.7.5</slf4j.version>
        <logback.version>1.0.13</logback.version>
        <env.buildPlan></env.buildPlan>
        <env.buildNumber></env.buildNumber>
        <!-- change that to gitVersion and add a way to get git version of the build -->
        <env.svnRevision></env.svnRevision>

        <!-- platform versions -->
        <equinox.ver>3.6.2.R36x_v20110210</equinox.ver>
        <!-- Knopflerfish 3.5 -->
        <kf.ver>5.3.3</kf.ver>
<<<<<<< HEAD
        <!-- need this version so we can run against jdk 7 -->
        <felix.ver>3.2.2</felix.ver>
=======
        <felix.ver>2.0.5</felix.ver>
>>>>>>> a1b682f2

        <!-- javadoc configuration -->
        <javadoc.loc>${basedir}/docs/src/javadoc</javadoc.loc>

        <clover.ver>3.1.4</clover.ver>
        <clover.argLine></clover.argLine>
        <clover.skip>false</clover.skip>

        <findbugs.skip>false</findbugs.skip>

        <!-- security options for integration testing -->
        <security.argLine></security.argLine>
        <policy.url>..${file.separator}policy.all</policy.url>

        <!-- bundlor settings -->
        <bundlor.enabled>true</bundlor.enabled>
        <!-- common version ranges -->
        <spring.version.range.nq>[${spring.base.version},4.0)</spring.version.range.nq>
        <spring.version.range>"${spring.version.range.nq}"</spring.version.range>
        <gemini.blueprint.version.range.nq>[${project.version},${project.version}]</gemini.blueprint.version.range.nq>
        <gemini.blueprint.version.range>"${gemini.blueprint.version.range.nq}"</gemini.blueprint.version.range>
        <logging.version.range>"[1.0,2.0)"</logging.version.range>
    </properties>
    <description>
        Eclipse Gemini Blueprint project makes it easy to build Java applications that run in an OSGi framework. By
        using Gemini Blueprint, applications benefit from using a
        better separation of modules, the ability to dynamically add, remove, and update modules in a running system,
        the ability to deploy multiple versions of a module
        simultaneously (and have clients automatically bind to the appropriate one), and a dynamic service model.
    </description>

    <inceptionYear>2006</inceptionYear>

    <!-- ============================================= -->
    <!-- Basic configuration: JIRA, SCM, CI, devs etc. -->
    <!-- ============================================= -->

    <issueManagement>
        <system>Bugzilla</system>
        <url>http://bugs.eclipse.org/bugs/buglist.cgi?product=Gemini.Blueprint</url>
    </issueManagement>

    <!--<ciManagement>-->
    <!--<system>bamboo</system>-->
    <!--<url>http://build.springframework.org/browse/OSGI-TRUNK</url>-->
    <!--<notifiers>-->
    <!--<notifier>-->
    <!--<type>mail</type>-->
    <!--<configuration>-->
    <!--<address>adrian.colyer@SpringSource.com</address>-->
    <!--</configuration>-->
    <!--</notifier>-->
    <!--<notifier>-->
    <!--<type>mail</type>-->
    <!--<configuration>-->
    <!--<address>costin.leau@SpringSource.com</address>-->
    <!--</configuration>-->
    <!--</notifier>-->
    <!--</notifiers>-->
    <!--</ciManagement>-->

    <scm>
        <connection>scm:git://git.eclipse.org/gitroot/gemini.blueprint/org.eclipse.gemini.blueprint.git</connection>
        <developerConnection>
            ssh://${user.name}@git.eclipse.org/gitroot/gemini.blueprint/org.eclipse.gemini.blueprint.git
        </developerConnection>
    </scm>

    <developers>
        <developer>
            <id>adrian-colyer</id>
            <name>Adrian Colyer</name>
            <email>adrian.colyer at SpringSource.com</email>
            <organization>SpringSource, division of VMware</organization>
            <organizationUrl>http://www.SpringSource.com</organizationUrl>
            <roles>
                <role>Developer</role>
            </roles>
            <timezone>0</timezone>
        </developer>
        <developer>
            <id>jconstantine</id>
            <name>Hal Hildebrand</name>
            <email>hal.hildebrand at oracle.com</email>
            <organization>Oracle</organization>
            <organizationUrl>http://www.oracle.com</organizationUrl>
            <roles>
                <role>Developer</role>
            </roles>
            <timezone>-8</timezone>
        </developer>
        <developer>
            <id>costin_leau</id>
            <name>Costin Leau</name>
            <email>costin.leau at SpringSource.com</email>
            <organization>SpringSource, division of VMware</organization>
            <organizationUrl>http://www.SpringSource.com</organizationUrl>
            <roles>
                <role>Project Admin</role>
                <role>Developer</role>
            </roles>
            <timezone>+2</timezone>
        </developer>
        <developer>
            <id>andypiper</id>
            <name>Andy Piper</name>
            <email>andy at oracle.com</email>
            <organization>Oracle</organization>
            <organizationUrl>http://www.oracle.com</organizationUrl>
            <roles>
                <role>Developer</role>
            </roles>
            <timezone>0</timezone>
        </developer>

    </developers>

    <licenses>
        <license>
            <name>Eclipse Public License, Version 1.0</name>
            <url>http://www.eclipse.org/legal/epl-v10.html</url>
        </license>
        <license>
            <name>Apache License, Version 2.0</name>
            <url>http://www.apache.org/licenses/LICENSE-2.0</url>
        </license>
    </licenses>

    <!-- =================================================== -->
    <!-- Project Modules, Dependencies, Plugins and Profiles -->
    <!-- =================================================== -->

    <!-- modules for Spring-OSGi -->
    <modules>
        <module>mock</module>
        <module>io</module>
        <module>core</module>
        <module>extender</module>
        <module>test-support</module>
    </modules>

    <dependencyManagement>
        <dependencies>
            <!-- Gemini Blueprint -->
            <dependency>
                <groupId>org.eclipse.gemini.blueprint</groupId>
                <artifactId>gemini-blueprint-mock</artifactId>
                <version>${project.version}</version>
            </dependency>
            <dependency>
                <groupId>org.eclipse.gemini.blueprint</groupId>
                <artifactId>gemini-blueprint-io</artifactId>
                <version>${project.version}</version>
            </dependency>
            <dependency>
                <groupId>org.eclipse.gemini.blueprint</groupId>
                <artifactId>gemini-blueprint-core</artifactId>
                <version>${project.version}</version>
            </dependency>
            <dependency>
                <groupId>org.eclipse.gemini.blueprint</groupId>
                <artifactId>gemini-blueprint-extender</artifactId>
                <version>${project.version}</version>
            </dependency>
            <dependency>
                <groupId>org.eclipse.gemini.blueprint</groupId>
                <artifactId>gemini-blueprint-test</artifactId>
                <version>${project.version}</version>
            </dependency>

            <!-- Spring -->
            <dependency>
                <groupId>org.springframework</groupId>
                <artifactId>spring-aop</artifactId>
                <version>${spring.maven.artifact.version}</version>
                <exclusions>
                    <exclusion>
                        <groupId>aopalliance</groupId>
                        <artifactId>aopalliance</artifactId>
                    </exclusion>
                    <exclusion>
                        <groupId>commons-logging</groupId>
                        <artifactId>commons-logging</artifactId>
                    </exclusion>
                </exclusions>
            </dependency>

            <dependency>
                <groupId>org.springframework</groupId>
                <artifactId>spring-beans</artifactId>
                <version>${spring.maven.artifact.version}</version>
                <exclusions>
                    <exclusion>
                        <groupId>commons-logging</groupId>
                        <artifactId>commons-logging</artifactId>
                    </exclusion>
                </exclusions>
            </dependency>

            <dependency>
                <groupId>org.springframework</groupId>
                <artifactId>spring-core</artifactId>
                <version>${spring.maven.artifact.version}</version>
                <exclusions>
                    <exclusion>
                        <groupId>commons-logging</groupId>
                        <artifactId>commons-logging</artifactId>
                    </exclusion>
                </exclusions>
            </dependency>

            <dependency>
                <groupId>org.springframework</groupId>
                <artifactId>spring-context</artifactId>
                <version>${spring.maven.artifact.version}</version>
                <exclusions>
                    <exclusion>
                        <groupId>commons-logging</groupId>
                        <artifactId>commons-logging</artifactId>
                    </exclusion>
                </exclusions>
            </dependency>

            <dependency>
                <groupId>org.springframework</groupId>
                <artifactId>spring-context-support</artifactId>
                <version>${spring.maven.artifact.version}</version>
                <exclusions>
                    <exclusion>
                        <groupId>commons-logging</groupId>
                        <artifactId>commons-logging</artifactId>
                    </exclusion>
                </exclusions>
            </dependency>

            <dependency>
                <groupId>org.springframework</groupId>
                <artifactId>spring-test</artifactId>
                <version>${spring.maven.artifact.version}</version>
                <exclusions>
                    <exclusion>
                        <groupId>commons-logging</groupId>
                        <artifactId>commons-logging</artifactId>
                    </exclusion>
                </exclusions>
            </dependency>

            <dependency>
                <groupId>org.aopalliance</groupId>
                <artifactId>com.springsource.org.aopalliance</artifactId>
                <version>1.0.0</version>
            </dependency>

            <dependency>
                <groupId>org.osgi</groupId>
                <artifactId>org.osgi.compendium</artifactId>
                <version>4.2.0</version>
            </dependency>

        </dependencies>

    </dependencyManagement>

    <!-- shared dependencies across modules -->
    <dependencies>
        <dependency>
            <groupId>org.osgi</groupId>
            <artifactId>org.osgi.core</artifactId>
            <version>4.2.0</version>
        </dependency>

        <dependency>
            <groupId>javax.inject</groupId>
            <artifactId>javax.inject</artifactId>
            <version>1</version>
        </dependency>

        <!-- junit -->
        <dependency>
            <groupId>org.junit</groupId>
            <artifactId>com.springsource.org.junit</artifactId>
            <version>4.9.0</version>
            <scope>test</scope>
        </dependency>

        <dependency>
            <groupId>easymock</groupId>
            <artifactId>easymock</artifactId>
            <version>1.2_Java1.3</version>
            <scope>test</scope>
        </dependency>

        <dependency>
            <groupId>org.mockito</groupId>
            <artifactId>mockito-all</artifactId>
            <version>1.9.5</version>
            <scope>test</scope>
        </dependency>

        <dependency>
            <groupId>org.easytesting</groupId>
            <artifactId>fest-assert</artifactId>
            <version>1.4</version>
            <scope>test</scope>
        </dependency>

        <!-- commons-logging in slf4j wrapper -->
        <dependency>
            <groupId>org.slf4j</groupId>
            <artifactId>jcl-over-slf4j</artifactId>
            <version>${slf4j.version}</version>
            <scope>provided</scope>
        </dependency>

        <dependency>
            <groupId>org.slf4j</groupId>
            <artifactId>slf4j-api</artifactId>
            <version>${slf4j.version}</version>
            <scope>provided</scope>
        </dependency>

        <dependency>
            <groupId>ch.qos.logback</groupId>
            <artifactId>logback-classic</artifactId>
            <version>${logback.version}</version>
        </dependency>
<<<<<<< HEAD

        <!--<dependency>-->
            <!--<groupId>org.slf4j</groupId>-->
            <!--<artifactId>slf4j-log4j12</artifactId>-->
            <!--<version>${slf4j.version}</version>-->
            <!--<scope>provided</scope>-->
            <!--<exclusions>-->
                <!--<exclusion>-->
                    <!--<groupId>log4j</groupId>-->
                    <!--<artifactId>log4j</artifactId>-->
                <!--</exclusion>-->
            <!--</exclusions>-->
        <!--</dependency>-->

        <!--<dependency>-->
            <!--<groupId>org.apache.log4j</groupId>-->
            <!--<artifactId>com.springsource.org.apache.log4j</artifactId>-->
            <!--<version>1.2.16</version>-->
        <!--</dependency>-->

        <!--<dependency>-->
            <!--<groupId>log4j</groupId>-->
            <!--<artifactId>log4j</artifactId>-->
            <!--<version>1.2.16</version>-->
            <!--<scope>test</scope>-->
        <!--</dependency>-->
=======
>>>>>>> a1b682f2

    </dependencies>

    <build>
        <extensions>
            <extension>
                <groupId>org.springframework.build.aws</groupId>
                <artifactId>org.springframework.build.aws.maven</artifactId>
                <version>2.0.0.RELEASE</version>
            </extension>
        </extensions>

        <resources>
            <resource>
                <filtering>true</filtering>
                <directory>src/main/resources</directory>
                <excludes>
                    <exclude>git.properties</exclude>
                </excludes>
            </resource>
        </resources>

        <pluginManagement>
            <plugins>
                <plugin>
                    <groupId>pl.project13.maven</groupId>
                    <artifactId>git-commit-id-plugin</artifactId>
                    <version>2.1.5</version>
                </plugin>
                <plugin>
                    <groupId>org.apache.maven.plugins</groupId>
                    <artifactId>maven-resources-plugin</artifactId>
                    <version>2.6</version>
                </plugin>
                <plugin>
                    <groupId>org.apache.maven.plugins</groupId>
                    <artifactId>maven-site-plugin</artifactId>
                    <version>3.3</version>
                </plugin>
                <plugin>
                    <groupId>org.apache.maven.plugins</groupId>
                    <artifactId>maven-install-plugin</artifactId>
                    <version>2.5.1</version>
                </plugin>
                <plugin>
                    <groupId>org.apache.maven.plugins</groupId>
                    <artifactId>maven-assembly-plugin</artifactId>
                    <version>2.4</version>
                </plugin>
                <plugin>
                    <groupId>org.apache.maven.plugins</groupId>
                    <artifactId>maven-clean-plugin</artifactId>
                    <version>2.5</version>
                </plugin>
                <plugin>
                    <groupId>org.apache.maven.plugins</groupId>
                    <artifactId>maven-compiler-plugin</artifactId>
                    <version>3.1</version>
                </plugin>
                <plugin>
                    <groupId>org.apache.maven.plugins</groupId>
                    <artifactId>maven-plugin-plugin</artifactId>
                    <version>2.9</version>
                </plugin>
                <plugin>
                    <groupId>org.apache.maven.plugins</groupId>
                    <artifactId>maven-deploy-plugin</artifactId>
                    <version>2.8.1</version>
                </plugin>
                <plugin>
                    <groupId>org.apache.maven.plugins</groupId>
                    <artifactId>maven-surefire-plugin</artifactId>
                    <version>2.16</version>
                    <dependencies>
                        <!-- force surefire to use new junit 4.7+ runner, it would normally auto detect this -->
                        <!-- but since we're not using the official junit dependency it is unable to do so.-->
                        <!-- - this makes things like @Ignore work. -->
                        <dependency>
                            <groupId>org.apache.maven.surefire</groupId>
                            <artifactId>surefire-junit47</artifactId>
                            <version>2.16</version>
                        </dependency>
                    </dependencies>
                </plugin>
                <plugin>
                    <groupId>org.apache.maven.plugins</groupId>
                    <artifactId>maven-jar-plugin</artifactId>
                    <version>2.4</version>
                </plugin>
                <plugin>
                    <groupId>org.apache.maven.plugins</groupId>
                    <artifactId>maven-war-plugin</artifactId>
                    <version>2.4</version>
                </plugin>
                <plugin>
                    <groupId>org.apache.maven.plugins</groupId>
                    <artifactId>maven-javadoc-plugin</artifactId>
                    <version>2.9.1</version>
                </plugin>
                <plugin>
                    <groupId>org.apache.maven.plugins</groupId>
                    <artifactId>maven-jxr-plugin</artifactId>
                    <version>2.3</version>
                </plugin>
                <plugin>
                    <groupId>org.codehaus.mojo</groupId>
                    <artifactId>jdepend-maven-plugin</artifactId>
                    <version>2.0-beta-2</version>
                </plugin>
                <plugin>
                    <groupId>org.codehaus.mojo</groupId>
                    <artifactId>findbugs-maven-plugin</artifactId>
                    <version>2.5.2</version>
                </plugin>
                <plugin>
                    <groupId>org.apache.maven.plugins</groupId>
                    <artifactId>maven-antrun-plugin</artifactId>
                    <version>1.7</version>
                </plugin>
                <plugin>
                    <groupId>com.atlassian.maven.plugins</groupId>
                    <artifactId>maven-clover2-plugin</artifactId>
                    <version>${clover.ver}</version>
                </plugin>
                <plugin>
                    <groupId>org.eclipse.virgo.bundlor</groupId>
                    <artifactId>org.eclipse.virgo.bundlor.maven</artifactId>
                    <version>1.1.2.RELEASE</version>
                </plugin>
                <plugin>
                    <groupId>org.apache.maven.plugins</groupId>
                    <artifactId>maven-pmd-plugin</artifactId>
                    <version>3.0.1</version>
                </plugin>
                <plugin>
                    <groupId>org.apache.maven.plugins</groupId>
                    <artifactId>maven-surefire-report-plugin</artifactId>
                    <version>2.16</version>
                </plugin>
                <plugin>
                    <groupId>org.apache.maven.plugins</groupId>
                    <artifactId>maven-project-info-reports-plugin</artifactId>
                    <version>2.7</version>
                </plugin>
            </plugins>
        </pluginManagement>

        <plugins>
            <plugin>
                <groupId>org.eclipse.virgo.bundlor</groupId>
                <artifactId>org.eclipse.virgo.bundlor.maven</artifactId>
                <executions>
                    <execution>
                        <id>bundlor</id>
                        <goals>
                            <goal>bundlor</goal>
                        </goals>
                    </execution>
                </executions>
                <configuration>
                    <properties>
                        <bundle.description>${project.description}</bundle.description>
                    </properties>
                    <manifestTemplatePath>${basedir}/template.mf</manifestTemplatePath>
                    <enabled>${bundlor.enabled}</enabled>
                    <failOnWarnings>false</failOnWarnings>
                </configuration>
            </plugin>
            <plugin>
                <groupId>org.apache.maven.plugins</groupId>
                <artifactId>maven-compiler-plugin</artifactId>
                <configuration>
                    <source>1.5</source>
                    <target>1.5</target>
                    <debug>true</debug>
                    <fork>true</fork>
                </configuration>
            </plugin>
            <plugin>
                <groupId>org.apache.maven.plugins</groupId>
                <artifactId>maven-source-plugin</artifactId>
                <version>2.2.1</version>
                <executions>
                    <execution>
                        <id>attach-sources</id>
                        <phase>verify</phase>
                        <goals>
                            <goal>jar-no-fork</goal>
                        </goals>
                    </execution>
                </executions>
                <configuration>
                    <archive>
                        <manifestEntries>
                            <Bundle-ManifestVersion>2</Bundle-ManifestVersion>
                            <Bundle-Name>${project.artifactId}</Bundle-Name>
                            <Bundle-Version>${project.version}</Bundle-Version>
                            <Bundle-SymbolicName>${spring.osgi.symbolic.name}.source</Bundle-SymbolicName>
                            <Bundle-Vendor>Eclipse Foundation</Bundle-Vendor>
                            <Bundle-DocURL>http://www.eclipse.org/gemini/blueprint/</Bundle-DocURL>
<<<<<<< HEAD
                            <Bundle-Description>${bundle.description}</Bundle-Description>
=======
                            <!--<Bundle-Description>${bundle.description}</Bundle-Description>-->
>>>>>>> a1b682f2
                            <Bundle-License>http://www.opensource.org/licenses/eclipse-1.0.php, http://www.opensource.org/licenses/apache2.0.php</Bundle-License>
                            <Implementation-Title>Eclipse Gemini Blueprint</Implementation-Title>
                            <Implementation-Version>${project.version}</Implementation-Version>
                            <Implementation-Vendor>Eclipse Foundation</Implementation-Vendor>
                            <Implementation-Vendor-Id>org.eclipse.gemini.blueprint</Implementation-Vendor-Id>
                            <Gemini-Blueprint-Version>${project.version}</Gemini-Blueprint-Version>
                            <Spring-Version>${spring.maven.artifact.version}</Spring-Version>
                            <Git-Revision>${git.commit.id.describe}</Git-Revision>
                            <Eclipse-SourceBundle>${spring.osgi.symbolic.name};version="${project.version}";roots:="."</Eclipse-SourceBundle>
                        </manifestEntries>
                    </archive>
                </configuration>
            </plugin>

            <!-- clover plug-in -->
            <plugin>
                <groupId>com.atlassian.maven.plugins</groupId>
                <artifactId>maven-clover2-plugin</artifactId>
                <configuration>
                    <licenseLocation>${env.clover.licenseLocation}</licenseLocation>
                    <generatePdf>false</generatePdf>
                    <generateXml>true</generateXml>
                    <generateHtml>true</generateHtml>
                    <generateHistorical>false</generateHistorical>
                    <!-- saving history is problematic since each module would override
                    the previous unless a different folder is used for the root
                    <historyDir>${basedir}/clover/history</historyDir>
                    -->
                    <jdk>1.5</jdk>
                    <includesTestSourceRoots>false</includesTestSourceRoots>
                    <skip>${clover.skip}</skip>

                    <!-- exclusions -->
                    <excludes>
                        <!-- integration tests -->
                        <exclude>org/eclipse/gemini/blueprint/iandt/**</exclude>
                        <exclude>org/eclipse/gemini/blueprint/test/parsing/**</exclude>
                        <!-- addressed in 1.2 -->
                        <exclude>org/eclipse/gemini/blueprint/compendium/internal/**</exclude>
                    </excludes>
                </configuration>
            </plugin>

            <plugin>
                <groupId>org.apache.maven.plugins</groupId>
                <artifactId>maven-site-plugin</artifactId>
                <configuration>
                    <reportPlugins>
                        <plugin>
                            <groupId>org.apache.maven.plugins</groupId>
                            <artifactId>maven-jxr-plugin</artifactId>
                            <configuration>
                                <aggregate>true</aggregate>
                            </configuration>
                        </plugin>
                        <plugin>
                            <groupId>org.apache.maven.plugins</groupId>
                            <artifactId>maven-surefire-report-plugin</artifactId>
                            <configuration>
                                <aggregate>true</aggregate>
                            </configuration>
                        </plugin>

                        <!-- =============== -->
                        <!--     Javadocs    -->
                        <!-- =============== -->
                        <plugin>
                            <groupId>org.apache.maven.plugins</groupId>
                            <artifactId>maven-javadoc-plugin</artifactId>
                            <configuration>
                                <aggregate>true</aggregate>
                                <stylesheetfile>${javadoc.loc}/javadoc.css</stylesheetfile>
                                <overview>${javadoc.loc}/overview.html</overview>
                                <groups>
                                    <group>
                                        <title>OSGi Blueprint Service</title>
                                        <packages>org.osgi.service.blueprint*</packages>
                                    </group>
                                    <group>
                                        <title>Eclipse Gemini Blueprint Core</title>
                                        <packages>org.eclipse.gemini.blueprint*</packages>
                                    </group>
                                    <group>
                                        <title>Eclipse Gemini Blueprint Extender</title>
                                        <packages>org.eclipse.gemini.blueprint.extender*</packages>
                                    </group>
                                    <group>
                                        <title>Eclipse Gemini Blueprint IO</title>
                                        <packages>org.eclipse.gemini.blueprint.io*</packages>
                                    </group>
                                    <group>
                                        <title>Eclipse Gemini Blueprint Integration Testing Framework</title>
                                        <packages>org.eclipse.gemini.blueprint.test*</packages>
                                    </group>
                                    <group>
                                        <title>Eclipse Gemini Blueprint Mock</title>
                                        <packages>org.eclipse.gemini.blueprint.mock*</packages>
                                    </group>
                                </groups>
                                <excludePackageNames>
                                    *internal:org.eclipse.gemini.blueprint.config:org.eclipse.gemini.blueprint.compendium.config:org.eclipse.gemini.blueprint.blueprint.config:org.eclipse.gemini.blueprint.blueprint.compendium.cm.config:org.eclipse.gemini.blueprint.iandt*
                                </excludePackageNames>

                                <breakiterator>true</breakiterator>
                                <quiet>true</quiet>
                                <verbose>false</verbose>
                                <show>protected</show>
                                <source>1.5</source>
                                <links>
                                    <link>http://download.oracle.com/javase/1.5.0/docs/api/</link>
                                    <link>http://static.springsource.org/spring/docs/3.0.x/javadoc-api/</link>
                                    <link>http://www2.osgi.org/javadoc/r4/</link>
                                    <link>http://asm.objectweb.org/asm223/javadoc/user</link>
                                    <link>http://cglib.sourceforge.net/apidocs</link>
                                    <link>http://logging.apache.org/log4j/docs/api/</link>
                                    <link>http://jakarta.apache.org/commons/logging/apidocs/</link>
                                    <link>http://junit.org/junit/javadoc/4.9.0/</link>
                                    <link>http://aopalliance.sourceforge.net/doc/</link>
                                </links>
                            </configuration>
                        </plugin>

                        <plugin>
                            <groupId>org.apache.maven.plugins</groupId>
                            <artifactId>maven-project-info-reports-plugin</artifactId>
                        </plugin>

                        <!-- ============== -->
                        <!--     FindBugs   -->
                        <!-- ============== -->
                        <plugin>
                            <groupId>org.codehaus.mojo</groupId>
                            <artifactId>findbugs-maven-plugin</artifactId>
                            <configuration>
                                <!--
                                <xmlOutput>true</xmlOutput>
                                <xmlOutputDirectory>target</xmlOutputDirectory>
                                -->
                                <threshold>Normal</threshold>
                                <effort>Default</effort>
                                <!--
                                <debug>true</debug>
                                <relaxed>true</relaxed>
                                -->
                                <skip>${findbugs.skip}</skip>
                            </configuration>
                        </plugin>

                        <!-- =========== -->
                        <!--     PMD     -->
                        <!-- =========== -->

                        <plugin>
                            <groupId>org.apache.maven.plugins</groupId>
                            <artifactId>maven-pmd-plugin</artifactId>
                            <configuration>
                                <targetJdk>1.5</targetJdk>
                            </configuration>
                        </plugin>

                        <!-- ============== -->
                        <!--     jDepend    -->
                        <!-- ============== -->
                        <plugin>
                            <groupId>org.codehaus.mojo</groupId>
                            <artifactId>jdepend-maven-plugin</artifactId>
                        </plugin>
                    </reportPlugins>
                </configuration>
            </plugin>


            <plugin>
                <groupId>pl.project13.maven</groupId>
                <artifactId>git-commit-id-plugin</artifactId>
                <version>2.1.5</version>
                <executions>
                    <execution>
                        <goals>
                            <goal>revision</goal>
                        </goals>
                    </execution>
                </executions>

                <configuration>
                    <!-- that's the default value, you don't have to set it -->
                    <prefix>git</prefix>
                    <!-- that's the default value -->
                    <dateFormat>dd.MM.yyyy '@' HH:mm:ss z</dateFormat>
                    <!-- true is default here, it prints some more information during the build -->
                    <verbose>fasle</verbose>
                    <!--
                        If you'd like to tell the plugin where your .git directory is,
                        use this setting, otherwise we'll perform a search trying to
                        figure out the right directory. It's better to add it explicit IMHO.
                    -->
                    <dotGitDirectory>${project.basedir}/.git</dotGitDirectory>

                    <!-- ALTERNATE SETUP - GENERATE FILE -->
                    <!--
                        If you want to keep git information, even in your WAR file etc,
                        use this mode, which will generate a properties file (with filled out values)
                        which you can then normally read using new Properties().load(/**/)
                    -->

                    <!--
                        this is true by default; You may want to set this to false, if the plugin should run inside a
                        <packaging>pom</packaging> project. Most projects won't need to override this property.

                        For an use-case for this kind of behaviour see: https://github.com/ktoso/maven-git-commit-id-plugin/issues/21
                    -->
                    <skipPoms>true</skipPoms>

                    <!-- this is false by default, forces the plugin to generate the git.properties file -->
                    <generateGitPropertiesFile>true</generateGitPropertiesFile>

                    <!-- The path for the to be generated properties file, it's relative to ${project.basedir} -->
                    <generateGitPropertiesFilename>src/main/resources/git.properties</generateGitPropertiesFilename>

                    <!-- true by default, controls whether the plugin will fail when no .git directory is found, when set to false the plugin will just skip execution -->
                    <!-- @since 2.0.4 -->
                    <failOnNoGitDirectory>false</failOnNoGitDirectory>

                    <!-- @since 2.1.0 -->
                    <!--
                        read up about git-describe on the in man, or it's homepage - it's a really powerful versioning helper
                        and the recommended way to use git-commit-id-plugin. The configuration bellow is optional,
                        by default describe will run "just like git-describe on the command line", even though it's a JGit reimplementation.
                    -->
                    <gitDescribe>
                        <!-- don't generate the describe property -->
                        <skip>false</skip>
                        <!--
                            if no tag was found "near" this commit, just print the commit's id instead,
                            helpful when you always expect this field to be not-empty
                        -->
                        <always>false</always>
                        <!--
                             how many chars should be displayed as the commit object id?
                             7 is git's default,
                             0 has a special meaning (see end of this README.md),
                             and 40 is the maximum value here
                        -->
                        <abbrev>7</abbrev>

                        <!-- when the build is triggered while the repo is in "dirty state", append this suffix -->
                        <dirty>-dirty</dirty>
                        <!--
                             always print using the "tag-commits_from_tag-g_commit_id-maybe_dirty" format, even if "on" a tag.
                             The distance will always be 0 if you're "on" the tag.
                        -->
                        <forceLongFormat>false</forceLongFormat>
                    </gitDescribe>
                </configuration>
            </plugin>
        </plugins>
    </build>

    <!-- profiles for equinox, knoplerfish, and felix                 -->
    <!-- to use these profiles invoke maven with -Pprofile-name, e.g. -->
    <!-- mvn -Pfelix test                                             -->
    <profiles>
        <profile>
            <id>equinox</id>
            <dependencies>
                <dependency>
                    <groupId>org.eclipse.osgi</groupId>
                    <artifactId>org.eclipse.osgi</artifactId>
                    <version>${equinox.ver}</version>
                    <type>jar</type>
                    <scope>provided</scope>
                </dependency>
            </dependencies>
            <properties>
                <osgi.test.platform>org.eclipse.gemini.blueprint.test.platform.EquinoxPlatform</osgi.test.platform>
                <log4j.ignoreTCL>true</log4j.ignoreTCL>
            </properties>
        </profile>

        <profile>
            <id>knopflerfish</id>
            <dependencies>
                <dependency>
                    <groupId>org.knopflerfish</groupId>
                    <artifactId>framework</artifactId>
                    <version>${kf.ver}</version>
                    <type>jar</type>
                    <scope>provided</scope>
                </dependency>
            </dependencies>
            <properties>
                <osgi.test.platform>org.eclipse.gemini.blueprint.test.platform.KnopflerfishPlatform</osgi.test.platform>
                <log4j.ignoreTCL>true</log4j.ignoreTCL>
                <org.knopflerfish.osgi.setcontextclassloader>true</org.knopflerfish.osgi.setcontextclassloader>
            </properties>
        </profile>

        <profile>
            <id>felix</id>
            <dependencies>
                <dependency>
                    <groupId>org.apache.felix</groupId>
                    <artifactId>org.apache.felix.main</artifactId>
                    <version>${felix.ver}</version>
                    <type>jar</type>
                    <scope>provided</scope>
                    <!-- required to prevent felix to pull in stuff -->
                    <exclusions>
                        <exclusion>
                            <groupId>org.apache.felix</groupId>
                            <artifactId>org.apache.felix.framework</artifactId>
                        </exclusion>
                        <!--<exclusion>-->
                            <!--<groupId>org.apache.felix</groupId>-->
                            <!--<artifactId>org.apache.felix.shell</artifactId>-->
                        <!--</exclusion>-->
                        <!--<exclusion>-->
                            <!--<groupId>org.apache.felix</groupId>-->
                            <!--<artifactId>org.apache.felix.shell.tui</artifactId>-->
                        <!--</exclusion>-->
                        <!--<exclusion>-->
                            <!--<groupId>org.apache.felix</groupId>-->
                            <!--<artifactId>org.apache.felix.bundlerepository</artifactId>-->
                        <!--</exclusion>-->
                    </exclusions>
                </dependency>
                <!-- include the OSGi jar to allow PermissionAdmin API to be used -->
                <dependency>
                    <groupId>org.apache.felix</groupId>
                    <artifactId>org.osgi.core</artifactId>
                    <version>1.0.1</version>
                    <scope>test</scope>
                </dependency>
            </dependencies>
            <properties>
                <osgi.test.platform>org.eclipse.gemini.blueprint.test.platform.FelixPlatform</osgi.test.platform>
                <log4j.ignoreTCL>true</log4j.ignoreTCL>
            </properties>
        </profile>

        <!-- integration testing profile -->
        <profile>
            <id>it</id>
            <activation>
                <property>
                    <name>env-test</name>
                </property>
            </activation>
            <modules>
                <module>integration-tests</module>
            </modules>
        </profile>

        <!-- Java 2 security enabled profile -->
        <profile>
            <id>security</id>
            <properties>
                <security.argLine>-Djava.security.manager -Djava.security.policy=${policy.url}</security.argLine>
            </properties>
        </profile>

        <!-- clover profile -->
        <profile>
            <id>clover</id>
            <properties>
                <clover.enabled>true</clover.enabled>
                <spring.decorate.osgi.import>!com_cenqua_clover*,${spring.osgi.import}</spring.decorate.osgi.import>
                <clover.argLine>
                    -Xbootclasspath/a:"${settings.localRepository}${file.separator}com${file.separator}cenqua${file.separator}clover${file.separator}clover${file.separator}${clover.ver}${file.separator}clover-${clover.ver}.jar
                    -Dansi.color"
                </clover.argLine>
            </properties>

            <dependencies>
                <dependency>
                    <groupId>com.cenqua.clover</groupId>
                    <artifactId>clover</artifactId>
                    <version>${clover.ver}</version>
                    <type>jar</type>
                    <scope>provided</scope>
                </dependency>
            </dependencies>

        </profile>
    </profiles>


    <!-- ======================================= -->
    <!--          Website and reporting          -->
    <!-- ======================================= -->

    <distributionManagement>
        <downloadUrl>http://www.eclipse.org/gemini/blueprint/download/</downloadUrl>
        <site>
            <id>gemini.blueprint.home</id>
            <name>www.eclipse.org/gemini/blueprint</name>
            <url>http://www.eclipse.org/gemini/blueprint/</url>
        </site>
        <repository>
            <id>repo.eclipse.org</id>
            <name>Project Repository - Releases</name>
            <url>https://repo.eclipse.org/content/repositories/gemini-blueprint-releases/</url>
        </repository>
        <snapshotRepository>
            <!-- makes it simpler for virgo to consumer specific snapshots -->
            <uniqueVersion>true</uniqueVersion>
            <id>repo.eclipse.org</id>
            <name>Project Repository - Snapshots</name>
            <url>https://repo.eclipse.org/content/repositories/gemini-blueprint-snapshots/</url>
        </snapshotRepository>
    </distributionManagement>


    <!-- ================================================ -->
    <!--            Repository Configuration              -->
    <!-- ================================================ -->

    <pluginRepositories>
        <pluginRepository>
            <id>maven-repo</id>
            <name>maven repo</name>
            <url>http://repo1.maven.org/maven2/</url>
        </pluginRepository>

        <pluginRepository>
            <id>com.springsource.repository.bundles.release</id>
            <name>SpringSource Enterprise Bundle Repository - SpringSource Bundle Releases</name>
            <url>http://repository.springsource.com/maven/bundles/release/</url>
        </pluginRepository>

        <pluginRepository>
            <id>com.springsource.repository.bundles.milestone</id>
            <name>SpringSource Enterprise Bundle Repository - SpringSource Bundle Milestones</name>
            <url>http://repository.springsource.com/maven/bundles/milestone</url>
        </pluginRepository>

        <pluginRepository>
            <id>com.springsource.repository.bundles.snapshot</id>
            <name>SpringSource Enterprise Bundle Repository - SpringSource Bundle Snapshots</name>
            <url>http://repository.springsource.com/maven/bundles/snapshot</url>
            <snapshots>
                <enabled>true</enabled>
            </snapshots>
        </pluginRepository>

        <pluginRepository>
            <id>com.springsource.repository.bundles.external</id>
            <name>SpringSource Enterprise Bundle Repository - External Bundle Release</name>
            <url>http://repository.springsource.com/maven/bundles/external</url>
        </pluginRepository>

        <pluginRepository>
            <id>eclipse.virgo.build.bundles.release</id>
            <name>Eclipse Virgo Build</name>
            <url>http://build.eclipse.org/rt/virgo/maven/bundles/release</url>
        </pluginRepository>

    </pluginRepositories>

    <repositories>
        <repository>
            <id>com.springsource.repository.bundles.release</id>
            <name>SpringSource Enterprise Bundle Repository - SpringSource Bundle Releases</name>
            <url>http://repository.springsource.com/maven/bundles/release/</url>
        </repository>

        <repository>
            <id>com.springsource.repository.bundles.external</id>
            <name>SpringSource Enterprise Bundle Repository - External Bundle Release</name>
            <url>http://repository.springsource.com/maven/bundles/external</url>
        </repository>

        <repository>
            <id>com.springsource.repository.bundles.milestone</id>
            <name>SpringSource Enterprise Bundle Repository - SpringSource Bundle Milestones</name>
            <url>http://repository.springsource.com/maven/bundles/milestone</url>
        </repository>

        <repository>
            <id>com.springsource.repository.bundles.snapshot</id>
            <name>SpringSource Enterprise Bundle Repository - Snapshots</name>
            <url>http://repository.springsource.com/maven/bundles/snapshot</url>
            <snapshots>
                <enabled>true</enabled>
            </snapshots>
        </repository>

        <repository>
            <id>spring-release</id>
            <name>Spring Portfolio Release Repository</name>
            <url>http://maven.springframework.org/release</url>
        </repository>

        <repository>
            <id>spring-external</id>
            <name>Spring Portfolio External Repository</name>
            <url>http://maven.springframework.org/external</url>
        </repository>

        <repository>
            <id>spring-milestone</id>
            <name>Spring Portfolio Milestone Repository</name>
            <url>http://maven.springframework.org/milestone</url>
        </repository>

        <repository>
            <id>spring-ext</id>
            <name>Spring External Dependencies Repository</name>
            <url>http://springframework.svn.sourceforge.net/svnroot/springframework/repos/repo-ext/</url>
        </repository>

        <!-- used when building against Spring snapshots -->
        <repository>
            <id>spring-snapshot</id>
            <name>Spring Portfolio Milestone Repository</name>
            <url>http://maven.springframework.org/snapshot</url>
            <snapshots>
                <enabled>true</enabled>
            </snapshots>
        </repository>

        <repository>
            <id>knopflerfish-repo</id>
            <name>Official Knopflerfish Repository</name>
            <url>http://www.knopflerfish.org/maven2/</url>
        </repository>

        <!--todo: is this still needed -->
        <repository>
            <id>i21-s3-osgi-repo</id>
            <name>i21 osgi artifacts repo</name>
            <snapshots>
                <enabled>true</enabled>
            </snapshots>
            <url>http://maven.springframework.org/osgi</url>
        </repository>

        <repository>
            <id>eclipse.virgo.build.bundles.release</id>
            <name>Eclipse Virgo Build</name>
            <url>http://build.eclipse.org/rt/virgo/maven/bundles/release</url>
        </repository>
    </repositories>

</project><|MERGE_RESOLUTION|>--- conflicted
+++ resolved
@@ -15,6 +15,15 @@
     <packaging>pom</packaging>
     <name>Gemini Blueprint</name>
     <url>http://www.eclipse.org/gemini/blueprint/</url>
+    <description>
+        Eclipse Gemini Blueprint project makes it easy to build Java applications that run in an OSGi framework. By
+        using Gemini Blueprint, applications benefit from using a
+        better separation of modules, the ability to dynamically add, remove, and update modules in a running system,
+        the ability to deploy multiple versions of a module
+        simultaneously (and have clients automatically bind to the appropriate one), and a dynamic service model.
+    </description>
+    <inceptionYear>2006</inceptionYear>
+
     <properties>
         <!-- Source file encoding -->
         <project.build.sourceEncoding>UTF-8</project.build.sourceEncoding>
@@ -40,12 +49,7 @@
         <equinox.ver>3.6.2.R36x_v20110210</equinox.ver>
         <!-- Knopflerfish 3.5 -->
         <kf.ver>5.3.3</kf.ver>
-<<<<<<< HEAD
-        <!-- need this version so we can run against jdk 7 -->
-        <felix.ver>3.2.2</felix.ver>
-=======
         <felix.ver>2.0.5</felix.ver>
->>>>>>> a1b682f2
 
         <!-- javadoc configuration -->
         <javadoc.loc>${basedir}/docs/src/javadoc</javadoc.loc>
@@ -69,15 +73,6 @@
         <gemini.blueprint.version.range>"${gemini.blueprint.version.range.nq}"</gemini.blueprint.version.range>
         <logging.version.range>"[1.0,2.0)"</logging.version.range>
     </properties>
-    <description>
-        Eclipse Gemini Blueprint project makes it easy to build Java applications that run in an OSGi framework. By
-        using Gemini Blueprint, applications benefit from using a
-        better separation of modules, the ability to dynamically add, remove, and update modules in a running system,
-        the ability to deploy multiple versions of a module
-        simultaneously (and have clients automatically bind to the appropriate one), and a dynamic service model.
-    </description>
-
-    <inceptionYear>2006</inceptionYear>
 
     <!-- ============================================= -->
     <!-- Basic configuration: JIRA, SCM, CI, devs etc. -->
@@ -372,7 +367,6 @@
             <artifactId>logback-classic</artifactId>
             <version>${logback.version}</version>
         </dependency>
-<<<<<<< HEAD
 
         <!--<dependency>-->
             <!--<groupId>org.slf4j</groupId>-->
@@ -399,8 +393,6 @@
             <!--<version>1.2.16</version>-->
             <!--<scope>test</scope>-->
         <!--</dependency>-->
-=======
->>>>>>> a1b682f2
 
     </dependencies>
 
@@ -601,11 +593,7 @@
                             <Bundle-SymbolicName>${spring.osgi.symbolic.name}.source</Bundle-SymbolicName>
                             <Bundle-Vendor>Eclipse Foundation</Bundle-Vendor>
                             <Bundle-DocURL>http://www.eclipse.org/gemini/blueprint/</Bundle-DocURL>
-<<<<<<< HEAD
-                            <Bundle-Description>${bundle.description}</Bundle-Description>
-=======
                             <!--<Bundle-Description>${bundle.description}</Bundle-Description>-->
->>>>>>> a1b682f2
                             <Bundle-License>http://www.opensource.org/licenses/eclipse-1.0.php, http://www.opensource.org/licenses/apache2.0.php</Bundle-License>
                             <Implementation-Title>Eclipse Gemini Blueprint</Implementation-Title>
                             <Implementation-Version>${project.version}</Implementation-Version>
